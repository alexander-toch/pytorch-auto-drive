--- conflicted
+++ resolved
@@ -5,9 +5,5 @@
 from .deeplab_vgg import DeepLabV1
 from .erfnet import ERFNet
 from .enet import ENet
-<<<<<<< HEAD
-from .rep_vgg import SegRepVGG, RepVggEncoder
-from .mobilenet_v2 import MobileNetV2
-=======
-from .rep_vgg import DeepLabV1Lane, RepVggEncoder, SegRepVGG
->>>>>>> a0845c7f
+from .rep_vgg import SegRepVGG, RepVggEncoder, DeepLabV1Lane
+from .mobilenet_v2 import MobileNetV2
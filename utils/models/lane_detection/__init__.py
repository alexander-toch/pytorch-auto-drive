from .lstr import LSTR, cubic_curve_with_projection
from .resa import RESA_Net
<<<<<<< HEAD
from . import utils
from .laneatt import LaneAtt
=======
from .bezier_lane_net import BezierLaneNet
from . import utils
>>>>>>> 94ed2a94
<|MERGE_RESOLUTION|>--- conflicted
+++ resolved
@@ -1,9 +1,5 @@
 from .lstr import LSTR, cubic_curve_with_projection
 from .resa import RESA_Net
-<<<<<<< HEAD
-from . import utils
-from .laneatt import LaneAtt
-=======
 from .bezier_lane_net import BezierLaneNet
 from . import utils
->>>>>>> 94ed2a94
+from .laneatt import LaneAtt
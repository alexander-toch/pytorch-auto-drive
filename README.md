# PytorchAutoDrive: Framework for self-driving perception

<<<<<<< HEAD
*PytorchAutoDrive* is a **Python** codebase includes semantic segmentation models, lane detection models based on **PyTorch**. Here we provide full stack supports from research (model training, testing, fair benchmarking by simply writing configs) to application (visualization, model deployment). Poster at PyTorch Developer Day: [PytorchAutoDrive: Toolkit & Fair Benchmark for Autonomous Driving Research](https://drive.google.com/file/d/14EgcwPnKvAZJ1aWqBv6W9Msm666Wqi5a/view?usp=sharing).
=======
*PytorchAutoDrive* is a **pure Python** framework includes semantic segmentation models, lane detection models based on **PyTorch**. Here we provide full stack supports from research (model training, testing, fair benchmarking by simply writing configs) to application (visualization, model deployment).

**Paper:** [Rethinking Efficient Lane Detection via Curve Modeling](https://arxiv.org/abs/2203.02431) (CVPR 2022)

**Poster:** [PytorchAutoDrive: Toolkit & Fair Benchmark for Autonomous Driving Research](https://drive.google.com/file/d/14EgcwPnKvAZJ1aWqBv6W9Msm666Wqi5a/view?usp=sharing) (PyTorch Developer Day 2021)
>>>>>>> 94ed2a94

*This repository is under active development, results with models uploaded are stable. For legacy code users, please check [deprecations](https://github.com/voldemortX/pytorch-auto-drive/issues/14) for changes.*

**A demo video from ERFNet:**

https://user-images.githubusercontent.com/32259501/148680744-a18793cd-f437-461f-8c3a-b909c9931709.mp4

## Highlights

Various methods on a wide range of backbones, **config** based implementations, **modulated** and **easily understood** codes, image/keypoint loading, transformations and **visualizations**, **mixed precision training**, tensorboard logging and **deployment support** with ONNX and TensorRT.

Models from this repo are faster to train (**single card trainable**) and often have better performance than other implementations, see [wiki](https://github.com/voldemortX/pytorch-auto-drive/wiki/Notes) for reasons and technical specification of models.

## Supported datasets: 

| Task | Dataset |
| :---: | :---: |
| semantic segmentation | PASCAL VOC 2012 |
| semantic segmentation | Cityscapes |
| semantic segmentation | GTAV* |
| semantic segmentation | SYNTHIA* |
| lane detection | CULane |
| lane detection | TuSimple |
| lane detection | LLAMAS |
| lane detection | BDD100K (*In progress*) |

\* The UDA baseline setup, with Cityscapes *val* set as validation.

## Supported models:

| Task | Backbone | Model/Method |
| :---: | :---: | :---: |
| semantic segmentation | ResNet-101 | [FCN](/configs/semantic_segmentation/fcn) |
| semantic segmentation | ResNet-101 | [DeeplabV2](https://arxiv.org/abs/1606.00915) |
| semantic segmentation | ResNet-101 | [DeeplabV3](https://arxiv.org/abs/1706.05587) |
| semantic segmentation | - | [ENet](https://arxiv.org/abs/1606.02147) |
| semantic segmentation | - | [ERFNet](/configs/semantic_segmentation/erfnet) |
| lane detection | ENet, ERFNet, VGG16, ResNets (18, 34, 50, 101), MobileNets (V2, V3-Large), RepVGGs (A0, A1, B0, B1g2, B2), Swin (Tiny) | [Baseline](/configs/lane_detection/baseline) |
| lane detection | ERFNet, VGG16, ResNets (18, 34, 50, 101), RepVGGs (A1) | [SCNN](https://arxiv.org/abs/1712.06080) |
| lane detection | ResNets (18, 34, 50, 101), MobileNets (V2, V3-Large), ERFNet | [RESA](https://arxiv.org/abs/2008.13719) |
| lane detection | ERFNet, ENet | [SAD](https://arxiv.org/abs/1908.00821) ([*Postponed*](https://github.com/voldemortX/pytorch-auto-drive/wiki/Notes)) |
| lane detection | ERFNet | [PRNet](http://www.ecva.net/papers/eccv_2020/papers_ECCV/papers/123630698.pdf) (*In progress*) |
| lane detection | ResNets (18, 34, 50, 101), ResNet18-reduced | [LSTR](https://arxiv.org/abs/2011.04233) |
| lane detection | ResNets (18, 34) | [BézierLaneNet](/configs/lane_detection/bezierlanenet) |

## Model Zoo

We provide solid results (average/best/detailed), training time, shell scripts and trained models available for download in [MODEL_ZOO.md](docs/MODEL_ZOO_J.md).

## Installation

Please prepare the environment and code with [INSTALL.md](docs/INSTALL.md). Then follow the instructions in [DATASET.md](docs/DATASET.md) to set up datasets. 

## Getting Started

Get started with [LANEDETECTION.md](docs/LANEDETECTION.md) for lane detection.

Get started with [SEGMENTATION.md](docs/SEGMENTATION.md) for semantic segmentation.

## Visualization Tools

Refer to [VISUALIZATION.md](docs/VISUALIZATION.md) for a visualization & inference tutorial, for image and video inputs.

## Benchmark Tools

Refer to [BENCHMARK.md](docs/BENCHMARK.md) for a benchmarking tutorial, including FPS test, FLOPs & memory count for each supported model.

## Deployment

Refer to [DEPLOY.md](docs/DEPLOY.md) for ONNX and TensorRT deployment supports.

## Advanced Tutorial

Checkout [ADVANCED_TUTORIAL.md](docs/ADVANCED_TUTORIAL.md) for advanced use cases and how to code in PytorchAutoDrive.

## Contributing

Refer to [CONTRIBUTING.md](/docs/CONTRIBUTING.md) for contribution guides.

## Citation

If you feel this framework substantially helped your research or you want a reference when using our results, please cite the following paper that made the official release of PytorchAutoDrive:

```
@inproceedings{feng2022rethinking,
  title={Rethinking efficient lane detection via curve modeling},
  author={Feng, Zhengyang and Guo, Shaohua and Tan, Xin and Xu, Ke and Wang, Min and Ma, Lizhuang},
  booktitle={Computer Vision and Pattern Recognition},
  year={2022}
}
```

## Credits:

PytorchAutoDrive is maintained by Zhengyang Feng ([voldemortX](https://github.com/voldemortX)) and Shaohua Guo ([cedricgsh](https://github.com/cedricgsh)).

Community contributors (GitHub ID): [kalkun](https://github.com/kalkun)

People who sponsored us with hardware: Junshu Tang ([junshutang](https://github.com/junshutang)), Fengqi Liu ([FengqiLiu1221](https://github.com/FengqiLiu1221))<|MERGE_RESOLUTION|>--- conflicted
+++ resolved
@@ -1,14 +1,11 @@
 # PytorchAutoDrive: Framework for self-driving perception
 
-<<<<<<< HEAD
-*PytorchAutoDrive* is a **Python** codebase includes semantic segmentation models, lane detection models based on **PyTorch**. Here we provide full stack supports from research (model training, testing, fair benchmarking by simply writing configs) to application (visualization, model deployment). Poster at PyTorch Developer Day: [PytorchAutoDrive: Toolkit & Fair Benchmark for Autonomous Driving Research](https://drive.google.com/file/d/14EgcwPnKvAZJ1aWqBv6W9Msm666Wqi5a/view?usp=sharing).
-=======
+
 *PytorchAutoDrive* is a **pure Python** framework includes semantic segmentation models, lane detection models based on **PyTorch**. Here we provide full stack supports from research (model training, testing, fair benchmarking by simply writing configs) to application (visualization, model deployment).
 
 **Paper:** [Rethinking Efficient Lane Detection via Curve Modeling](https://arxiv.org/abs/2203.02431) (CVPR 2022)
 
 **Poster:** [PytorchAutoDrive: Toolkit & Fair Benchmark for Autonomous Driving Research](https://drive.google.com/file/d/14EgcwPnKvAZJ1aWqBv6W9Msm666Wqi5a/view?usp=sharing) (PyTorch Developer Day 2021)
->>>>>>> 94ed2a94
 
 *This repository is under active development, results with models uploaded are stable. For legacy code users, please check [deprecations](https://github.com/voldemortX/pytorch-auto-drive/issues/14) for changes.*
 
